/* eslint-disable import/no-cycle */
import express = require('express');
import {
	IConnections,
	ICredentialDataDecryptedObject,
	ICredentialNodeAccess,
	INode,
	INodeCredentialTestRequest,
	IRunData,
	IWorkflowSettings,
} from 'n8n-workflow';

import { User } from './databases/entities/User';
<<<<<<< HEAD
import { IExecutionDeleteFilter, IPersonalizationSurveyAnswers } from '.';
=======
import type { IExecutionDeleteFilter, IWorkflowDb } from '.';
>>>>>>> 10f6c1f8
import type { PublicUser } from './UserManagement/Interfaces';

export type AuthlessRequest<
	RouteParams = {},
	ResponseBody = {},
	RequestBody = {},
	RequestQuery = {},
> = express.Request<RouteParams, ResponseBody, RequestBody, RequestQuery>;

export type AuthenticatedRequest<
	RouteParams = {},
	ResponseBody = {},
	RequestBody = {},
	RequestQuery = {},
> = express.Request<RouteParams, ResponseBody, RequestBody, RequestQuery> & { user: User };

// ----------------------------------
//           /workflows
// ----------------------------------

export declare namespace WorkflowRequest {
	type RequestBody = Partial<{
		id: string; // delete if sent
		name: string;
		nodes: INode[];
		connections: IConnections;
		settings: IWorkflowSettings;
		active: boolean;
		tags: string[];
	}>;

	type Create = AuthenticatedRequest<{}, {}, RequestBody>;

	type Get = AuthenticatedRequest<{ id: string }>;

	type Delete = Get;

	type Update = AuthenticatedRequest<{ id: string }, {}, RequestBody>;

	type NewName = express.Request<{}, {}, {}, { name?: string }>;

	type GetAll = AuthenticatedRequest<{}, {}, {}, { filter: string }>;

	type GetAllActive = AuthenticatedRequest;

	type GetAllActivationErrors = Get;

	type ManualRun = AuthenticatedRequest<
		{},
		{},
		{
			workflowData: IWorkflowDb;
			runData: IRunData;
			startNodes?: string[];
			destinationNode?: string;
		}
	>;
}

// ----------------------------------
//          /credentials
// ----------------------------------

export declare namespace CredentialRequest {
	type RequestBody = Partial<{
		id: string; // delete if sent
		name: string;
		type: string;
		nodesAccess: ICredentialNodeAccess[];
		data: ICredentialDataDecryptedObject;
	}>;

	type Create = AuthenticatedRequest<{}, {}, RequestBody>;

	type Get = AuthenticatedRequest<{ id: string }, {}, {}, Record<string, string>>;

	type Delete = Get;

	type GetAll = AuthenticatedRequest<{}, {}, {}, { filter: string }>;

	type Update = AuthenticatedRequest<{ id: string }, {}, RequestBody>;

	type NewName = WorkflowRequest.NewName;

	type Test = AuthenticatedRequest<{}, {}, INodeCredentialTestRequest>;
}

// ----------------------------------
//           /executions
// ----------------------------------

export declare namespace ExecutionRequest {
	namespace QueryParam {
		type GetAll = {
			filter: string; // '{ waitTill: string; finished: boolean, [other: string]: string }'
			limit: string;
			lastId: string;
			firstId: string;
		};

		type GetAllCurrent = {
			filter: string; // '{ workflowId: string }'
		};
	}

	type GetAll = AuthenticatedRequest<{}, {}, {}, QueryParam.GetAll>;
	type Get = AuthenticatedRequest<{ id: string }, {}, {}, { unflattedResponse: 'true' | 'false' }>;
	type Delete = AuthenticatedRequest<{}, {}, IExecutionDeleteFilter>;
	type Retry = AuthenticatedRequest<{ id: string }, {}, { loadWorkflow: boolean }, {}>;
	type Stop = AuthenticatedRequest<{ id: string }>;
	type GetAllCurrent = AuthenticatedRequest<{}, {}, {}, QueryParam.GetAllCurrent>;
}

// ----------------------------------
//               /me
// ----------------------------------

export declare namespace MeRequest {
	export type Settings = AuthenticatedRequest<
		{},
		{},
		Pick<PublicUser, 'email' | 'firstName' | 'lastName'>
	>;
	export type Password = AuthenticatedRequest<{}, {}, Pick<PublicUser, 'password'>>;
	export type SurveyAnswers = AuthenticatedRequest<{}, {}, IPersonalizationSurveyAnswers>;
}

// ----------------------------------
//             /owner
// ----------------------------------

export declare namespace OwnerRequest {
	type Post = AuthenticatedRequest<
		{},
		{},
		Partial<{
			email: string;
			password: string;
			firstName: string;
			lastName: string;
		}>,
		{}
	>;
}

// ----------------------------------
//     password reset endpoints
// ----------------------------------

export declare namespace PasswordResetRequest {
	export type Email = AuthlessRequest<{}, {}, Pick<PublicUser, 'email'>>;

	export type Credentials = AuthlessRequest<{}, {}, {}, { userId?: string; token?: string }>;

	export type NewPassword = AuthlessRequest<
		{},
		{},
		Pick<PublicUser, 'password'> & { token?: string; userId?: string }
	>;
}

// ----------------------------------
//             /users
// ----------------------------------

export declare namespace UserRequest {
	export type Invite = AuthenticatedRequest<{}, {}, Array<{ email: string }>>;

	export type ResolveSignUp = AuthlessRequest<
		{},
		{},
		{},
		{ inviterId?: string; inviteeId?: string }
	>;

	export type SignUp = AuthenticatedRequest<
		{ id: string },
		{ inviterId?: string; inviteeId?: string }
	>;

	export type Delete = AuthenticatedRequest<{ id: string }, {}, {}, { transferId?: string }>;

	export type Reinvite = AuthenticatedRequest<{ id: string }>;

	export type Update = AuthlessRequest<
		{ id: string },
		{},
		{
			inviterId: string;
			firstName: string;
			lastName: string;
			password: string;
		}
	>;
}

// ----------------------------------
//             /login
// ----------------------------------

export type LoginRequest = AuthlessRequest<
	{},
	{},
	{
		email: string;
		password: string;
	}
>;

// ----------------------------------
//          oauth endpoints
// ----------------------------------

export declare namespace OAuthRequest {
	namespace OAuth1Credential {
		type Auth = AuthenticatedRequest<{}, {}, {}, { id: string }>;
		type Callback = AuthenticatedRequest<
			{},
			{},
			{},
			{ oauth_verifier: string; oauth_token: string; cid: string }
		>;
	}

	namespace OAuth2Credential {
		type Auth = OAuth1Credential.Auth;
		type Callback = AuthenticatedRequest<{}, {}, {}, { code: string; state: string }>;
	}
}

// ----------------------------------
//      /node-parameter-options
// ----------------------------------

export type NodeParameterOptionsRequest = AuthenticatedRequest<
	{},
	{},
	{},
	{
		nodeTypeAndVersion: string;
		methodName: string;
		path: string;
		currentNodeParameters: string;
		credentials: string;
	}
>;

// ----------------------------------
//      /tags
// ----------------------------------

export declare namespace TagsRequest {
	type Delete = AuthenticatedRequest<{ id: string }>;
}<|MERGE_RESOLUTION|>--- conflicted
+++ resolved
@@ -11,11 +11,7 @@
 } from 'n8n-workflow';
 
 import { User } from './databases/entities/User';
-<<<<<<< HEAD
-import { IExecutionDeleteFilter, IPersonalizationSurveyAnswers } from '.';
-=======
-import type { IExecutionDeleteFilter, IWorkflowDb } from '.';
->>>>>>> 10f6c1f8
+import type { IExecutionDeleteFilter, IPersonalizationSurveyAnswers, IWorkflowDb } from '.';
 import type { PublicUser } from './UserManagement/Interfaces';
 
 export type AuthlessRequest<
