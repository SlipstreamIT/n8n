import { MigrationInterface, QueryRunner } from 'typeorm';
import { v4 as uuid } from 'uuid';
import config = require('../../../../config');
import { loadSurveyFromDisk } from '../../utils/migrationHelpers';

export class CreateUserManagement1636626154934 implements MigrationInterface {
	name = 'CreateUserManagement1636626154934';

	public async up(queryRunner: QueryRunner): Promise<void> {
		let tablePrefix = config.get('database.tablePrefix');
		const tablePrefixPure = tablePrefix;
		const schema = config.get('database.postgresdb.schema');
		if (schema) {
			tablePrefix = schema + '.' + tablePrefix;
		}

		await queryRunner.query(
			`CREATE TABLE ${tablePrefix}role (
				"id" serial NOT NULL,
				"name" VARCHAR(32) NOT NULL,
				"scope" VARCHAR(255) NOT NULL,
				"createdAt" timestamp NOT NULL DEFAULT CURRENT_TIMESTAMP,
				"updatedAt" timestamp NOT NULL DEFAULT CURRENT_TIMESTAMP,
				CONSTRAINT "PK_${tablePrefixPure}e853ce24e8200abe5721d2c6ac552b73" PRIMARY KEY ("id"),
				CONSTRAINT "UQ_${tablePrefixPure}5b49d0f504f7ef31045a1fb2eb8" UNIQUE ("scope", "name")
			);`,
		);

		await queryRunner.query(
			`CREATE TABLE ${tablePrefix}user (
				"id" UUID NOT NULL DEFAULT gen_random_uuid(),
				"email" VARCHAR(255),
				"firstName" VARCHAR(32),
				"lastName" VARCHAR(32),
				"password" VARCHAR(255),
				"resetPasswordToken" VARCHAR(255),
				"resetPasswordTokenExpiration" int,
				"personalizationAnswers" text,
				"createdAt" timestamp NOT NULL DEFAULT CURRENT_TIMESTAMP,
				"updatedAt" timestamp NOT NULL DEFAULT CURRENT_TIMESTAMP,
				"globalRoleId" int NOT NULL,
				CONSTRAINT "PK_${tablePrefixPure}ea8f538c94b6e352418254ed6474a81f" PRIMARY KEY ("id"),
				CONSTRAINT "UQ_${tablePrefixPure}e12875dfb3b1d92d7d7c5377e2" UNIQUE (email),
				CONSTRAINT "FK_${tablePrefixPure}f0609be844f9200ff4365b1bb3d" FOREIGN KEY ("globalRoleId") REFERENCES ${tablePrefix}role (id)
			);`,
		);

		await queryRunner.query(
			`CREATE TABLE ${tablePrefix}shared_workflow (
				"createdAt" timestamp NOT NULL DEFAULT CURRENT_TIMESTAMP,
				"updatedAt" timestamp NOT NULL DEFAULT CURRENT_TIMESTAMP,
				"roleId" INT NOT NULL,
				"userId" UUID NOT NULL,
				"workflowId" INT NOT NULL,
				CONSTRAINT "PK_${tablePrefixPure}cc5d5a71c7b2591f5154ffb0c785e85e" PRIMARY KEY ("userId", "workflowId"),
				CONSTRAINT "FK_${tablePrefixPure}3540da03964527aa24ae014b780" FOREIGN KEY ("roleId") REFERENCES ${tablePrefix}role ("id") ON DELETE NO ACTION ON UPDATE NO ACTION,
				CONSTRAINT "FK_${tablePrefixPure}82b2fd9ec4e3e24209af8160282" FOREIGN KEY ("userId") REFERENCES ${tablePrefix}user ("id") ON DELETE CASCADE ON UPDATE NO ACTION,
				CONSTRAINT "FK_${tablePrefixPure}b83f8d2530884b66a9c848c8b88" FOREIGN KEY ("workflowId") REFERENCES
				${tablePrefixPure}workflow_entity ("id") ON DELETE CASCADE ON UPDATE NO ACTION
			);`,
		);

		await queryRunner.query(
			`CREATE INDEX "IDX_${tablePrefixPure}65a0933c0f19d278881653bf81d35064" ON "shared_workflow" ("workflowId");`,
		);

		await queryRunner.query(
			`CREATE TABLE ${tablePrefix}shared_credentials (
				"createdAt" timestamp NOT NULL DEFAULT CURRENT_TIMESTAMP,
				"updatedAt" timestamp NOT NULL DEFAULT CURRENT_TIMESTAMP,
				"roleId" INT NOT NULL,
				"userId" UUID NOT NULL,
				"credentialsId" INT NOT NULL,
				CONSTRAINT "PK_${tablePrefixPure}10dd1527ffb639609be7aadd98f628c6" PRIMARY KEY ("userId", "credentialsId"),
				CONSTRAINT "FK_${tablePrefixPure}c68e056637562000b68f480815a" FOREIGN KEY ("roleId") REFERENCES ${tablePrefix}role ("id") ON DELETE NO ACTION ON UPDATE NO ACTION,
				CONSTRAINT "FK_${tablePrefixPure}484f0327e778648dd04f1d70493" FOREIGN KEY ("userId") REFERENCES ${tablePrefix}user ("id") ON DELETE CASCADE ON UPDATE NO ACTION,
				CONSTRAINT "FK_${tablePrefixPure}68661def1d4bcf2451ac8dbd949" FOREIGN KEY ("credentialsId") REFERENCES ${tablePrefix}credentials_entity ("id") ON DELETE CASCADE ON UPDATE NO ACTION
			);`,
		);

		await queryRunner.query(
			`CREATE INDEX "IDX_${tablePrefixPure}829d16efa0e265cb076d50eca8d21733" ON ${tablePrefix}shared_credentials ("credentialsId");`,
		);

		await queryRunner.query(
			`CREATE TABLE ${tablePrefix}settings (
				"key" VARCHAR(255) NOT NULL,
				"value" TEXT NOT NULL,
				"loadOnStartup" boolean NOT NULL DEFAULT false,
				CONSTRAINT "PK_${tablePrefixPure}dc0fe14e6d9943f268e7b119f69ab8bd" PRIMARY KEY ("key")
			);`,
		);

		await queryRunner.query(`DROP INDEX "IDX_${tablePrefixPure}a252c527c4c89237221fe2c0ab"`);

		await queryRunner.query(
			`CREATE INDEX "IDX_${tablePrefixPure}xeendlvptc5jy4hbol17b5xery" ON ${tablePrefix}execution_entity ("workflowId");`,
		);

		// Insert initial roles
		await queryRunner.query(
			`INSERT INTO ${tablePrefix}role (name, scope) VALUES ('owner', 'global');`,
		);

		const instanceOwnerRole = await queryRunner.query('SELECT lastval() as "insertId"');

		await queryRunner.query(
			`INSERT INTO ${tablePrefix}role (name, scope) VALUES ('member', 'global');`,
		);

		await queryRunner.query(
			`INSERT INTO ${tablePrefix}role (name, scope) VALUES ('owner', 'workflow');`,
		);

		const workflowOwnerRole = await queryRunner.query('SELECT lastval() as "insertId"');

		await queryRunner.query(
			`INSERT INTO ${tablePrefix}role (name, scope) VALUES ('owner', 'credential');`,
		);

		const credentialOwnerRole = await queryRunner.query('SELECT lastval() as "insertId"');

		const survey = loadSurveyFromDisk();

		const ownerUserId = uuid();

		await queryRunner.query(
<<<<<<< HEAD
			`INSERT INTO ${tablePrefix}user ("id", "globalRoleId", "personalizationAnswers") values ($1, $2, $3)`,
			[ownerUserId, instanceOwnerRole[0].insertId, survey ?? null],
=======
			'INSERT INTO "' +
				tablePrefix +
				'user" ' +
				'("id", "globalRoleId", "personalizationAnswers") values ($1, $2, $3)',
			[ownerUserId, instanceOwnerRole[0].insertId, survey],
>>>>>>> 1181f2b4
		);

		await queryRunner.query(
			`INSERT INTO ${tablePrefix}shared_workflow ("createdAt", "updatedAt", "roleId", "userId", "workflowId") select
				NOW(), NOW(), '${workflowOwnerRole[0].insertId}', '${ownerUserId}', "id" FROM ${tablePrefix}workflow_entity`,
		);

		await queryRunner.query(
			`INSERT INTO ${tablePrefix}shared_credentials ("createdAt", "updatedAt", "roleId", "userId", "credentialsId")   SELECT NOW(), NOW(), '${credentialOwnerRole[0].insertId}', '${ownerUserId}', "id" FROM ${tablePrefix} credentials_entity`,
		);

		await queryRunner.query(
<<<<<<< HEAD
			`INSERT INTO ${tablePrefix}settings ("key", "value", "loadOnStartup") VALUES ('userManagement.isInstanceOwnerSetUp', 'false', true)`,
=======
			'INSERT INTO "' +
				tablePrefix +
				'settings" ("key", "value", "loadOnStartup") values  ' +
				"('userManagement.isInstanceOwnerSetUp', 'false', true), " +
				"('userManagement.skipInstanceOwnerSetup', 'false', true)",
>>>>>>> 1181f2b4
		);
	}

	public async down(queryRunner: QueryRunner): Promise<void> {
		let tablePrefix = config.get('database.tablePrefix');
		const tablePrefixPure = tablePrefix;
		const schema = config.get('database.postgresdb.schema');
		if (schema) {
			tablePrefix = schema + '.' + tablePrefix;
		}

		await queryRunner.query(
			`CREATE UNIQUE INDEX "IDX_${tablePrefixPure}a252c527c4c89237221fe2c0ab" ON ${tablePrefix}workflow_entity ("name")`,
		);

		await queryRunner.query(`DROP INDEX IDX_${tablePrefixPure}xeendlvptc5jy4hbol17b5xery`);

		await queryRunner.query(`DROP TABLE ${tablePrefix}shared_credentials`);
		await queryRunner.query(`DROP TABLE ${tablePrefix}shared_workflow`);
		await queryRunner.query(`DROP TABLE ${tablePrefix}user`);
		await queryRunner.query(`DROP TABLE ${tablePrefix}role`);
		await queryRunner.query(`DROP TABLE ${tablePrefix}settings`);
	}
}<|MERGE_RESOLUTION|>--- conflicted
+++ resolved
@@ -125,16 +125,8 @@
 		const ownerUserId = uuid();
 
 		await queryRunner.query(
-<<<<<<< HEAD
 			`INSERT INTO ${tablePrefix}user ("id", "globalRoleId", "personalizationAnswers") values ($1, $2, $3)`,
-			[ownerUserId, instanceOwnerRole[0].insertId, survey ?? null],
-=======
-			'INSERT INTO "' +
-				tablePrefix +
-				'user" ' +
-				'("id", "globalRoleId", "personalizationAnswers") values ($1, $2, $3)',
 			[ownerUserId, instanceOwnerRole[0].insertId, survey],
->>>>>>> 1181f2b4
 		);
 
 		await queryRunner.query(
@@ -147,15 +139,7 @@
 		);
 
 		await queryRunner.query(
-<<<<<<< HEAD
-			`INSERT INTO ${tablePrefix}settings ("key", "value", "loadOnStartup") VALUES ('userManagement.isInstanceOwnerSetUp', 'false', true)`,
-=======
-			'INSERT INTO "' +
-				tablePrefix +
-				'settings" ("key", "value", "loadOnStartup") values  ' +
-				"('userManagement.isInstanceOwnerSetUp', 'false', true), " +
-				"('userManagement.skipInstanceOwnerSetup', 'false', true)",
->>>>>>> 1181f2b4
+			`INSERT INTO ${tablePrefix}settings ("key", "value", "loadOnStartup") VALUES ('userManagement.isInstanceOwnerSetUp', 'false', true), ('userManagement.skipInstanceOwnerSetup', 'false', true)`,
 		);
 	}
 
