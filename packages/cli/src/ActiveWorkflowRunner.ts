--- conflicted
+++ resolved
@@ -70,12 +70,8 @@
 				console.log(`   - ${workflowData.name}`);
 				Logger.debug(`Initializing active workflow ${workflowData.name} on startup.`, {workflowName: workflowData.name, workflowId: workflowData.id});
 				try {
-<<<<<<< HEAD
-					await this.add(workflowData.id.toString(), workflowData);
+					await this.add(workflowData.id.toString(), 'init', workflowData);
 					Logger.verbose(`Successfully started workflow ${workflowData.name}.`, {workflowName: workflowData.name, workflowId: workflowData.id});
-=======
-					await this.add(workflowData.id.toString(), 'init', workflowData);
->>>>>>> 2753566e
 					console.log(`     => Started`);
 				} catch (error) {
 					console.log(`     => ERROR: Workflow could not be activated:`);
@@ -533,15 +529,10 @@
 			// Add the workflows which have webhooks defined
 			await this.addWorkflowWebhooks(workflowInstance, additionalData, mode, activation);
 
-<<<<<<< HEAD
-			if (workflowInstance.getTriggerNodes().length !== 0	|| workflowInstance.getPollNodes().length !== 0) {
-				await this.activeWorkflows.add(workflowId, workflowInstance, additionalData, getTriggerFunctions, getPollFunctions);
-				Logger.info(`Successfully activated workflow ${workflowData.name}`);
-=======
 			if (workflowInstance.getTriggerNodes().length !== 0
 				|| workflowInstance.getPollNodes().length !== 0) {
 					await this.activeWorkflows.add(workflowId, workflowInstance, additionalData, mode, activation, getTriggerFunctions, getPollFunctions);
->>>>>>> 2753566e
+				Logger.info(`Successfully activated workflow ${workflowData.name}`);
 			}
 
 			if (this.activationErrors[workflowId] !== undefined) {
